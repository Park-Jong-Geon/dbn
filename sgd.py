from audioop import reverse
from re import M
import numpy as np
from sgd_trainstate import TrainState, TrainStateRNG, get_sgd_state
import wandb
import time
from tqdm import tqdm
from giung2.metrics import evaluate_acc, evaluate_nll
# from giung2.models.resnet import FlaxResNet
from models.resnet import FlaxResNet, FlaxResNetBase
from giung2.models.layers import FilterResponseNorm
from giung2.data.build import build_dataloaders
import defaults_sgd as defaults
from flax.training import dynamic_scale as dynamic_scale_lib
from flax.training import common_utils, train_state, checkpoints
from flax import jax_utils
import flax
import orbax
import optax
import jaxlib
import jax.numpy as jnp
import jax
from collections import OrderedDict
from typing import Any
from functools import partial
from tabulate import tabulate
import datetime
import os
import sys
from flax.core.frozen_dict import freeze
from flax import traverse_util

from utils import WandbLogger, get_ens_logits, get_single_batch
sys.path.append('./')
np.random.seed(0)


def launch(config, print_fn):
    rng = jax.random.PRNGKey(config.seed)

    # specify precision
    model_dtype = jnp.float32
    if config.precision == 'fp16':
        model_dtype = jnp.bfloat16 if jax.local_devices(
        )[0].platform == 'tpu' else jnp.float16

    # build dataloaders
    dataloaders = build_dataloaders(config)

    # build model
    if config.model_name == 'FlaxResNet':
        _ResNet = partial(
            FlaxResNet,
            depth=config.model_depth,
            widen_factor=config.model_width,
            dtype=model_dtype,
            pixel_mean=defaults.PIXEL_MEAN,
            pixel_std=defaults.PIXEL_STD,
<<<<<<< HEAD
            num_classes=dataloaders['num_classes'])
        _base = partial(
            FlaxResNetBase,
            depth=config.model_depth,
            widen_factor=config.model_width,
            dtype=model_dtype,
            pixel_mean=defaults.PIXEL_MEAN,
            pixel_std=defaults.PIXEL_STD,
            num_classes=dataloaders['num_classes'],
            out=config.shared_level)
=======
            num_classes=dataloaders['num_classes'],
            num_planes=config.model_planes,
            num_blocks=((int(b) for b in config.model_blocks.split(
                ",")) if config.model_blocks is not None else None)
        )

>>>>>>> dcfa7cba
    if config.model_style == 'BN-ReLU':
        model = _ResNet()
        base = _base()
    elif config.model_style == "FRN-Swish":
        model = _ResNet(
            conv=partial(
                flax.linen.Conv,
                use_bias=True,
                kernel_init=jax.nn.initializers.he_normal(),
                bias_init=jax.nn.initializers.zeros),
            norm=FilterResponseNorm,
            relu=flax.linen.swish)
        base = _base(
            conv=partial(
                flax.linen.Conv,
                use_bias=True,
                kernel_init=jax.nn.initializers.he_normal(),
                bias_init=jax.nn.initializers.zeros),
            norm=FilterResponseNorm,
            relu=flax.linen.swish)
    # initialize model

    def initialize_model(key, model):
        @jax.jit
        def init(*args):
            return model.init(*args)
        return init({'params': key}, jnp.ones(dataloaders['image_shape'], model.dtype))
    _, init_rng = jax.random.split(rng)
    variables = initialize_model(init_rng, model)

    # define dynamic_scale
    dynamic_scale = None
    if config.precision == 'fp16' and jax.local_devices()[0].platform == 'gpu':
        dynamic_scale = dynamic_scale_lib.DynamicScale()

    # define optimizer with scheduler
    scheduler = optax.cosine_decay_schedule(
        init_value=config.optim_lr,
        decay_steps=config.optim_ne * dataloaders['trn_steps_per_epoch'])
    if config.optim == "sgd":
        optimizer = optax.sgd(
            learning_rate=scheduler,
            momentum=config.optim_momentum)
    elif config.optim == "adam":
        optimizer = optax.adamw(learning_rate=scheduler,
                                weight_decay=config.optim_weight_decay)

    frozen_keys = []
    if config.shared_checkpoint is not None:
        base_variables = initialize_model(init_rng, base)

        def sorter(x):
            assert "_" in x
            name, num = x.split("_")
            return (name, int(num))
        params = variables.unfreeze()
        res_param_keys = []
        base_param_keys = []
        for k, v in params["params"].items():
            res_param_keys.append(k)
        for k, v in base_variables["params"].items():
            base_param_keys.append(k)
        res_param_keys = sorted(res_param_keys, key=sorter)
        base_param_keys = sorted(base_param_keys, key=sorter)

        shared_ckpt = checkpoints.restore_checkpoint(
            ckpt_dir=config.shared_checkpoint,
            target=None
        )
        for k in res_param_keys:
            if k in base_param_keys:
                continue
            params["params"][k] = shared_ckpt["model"]["params"][k]
            frozen_keys.append(k)
        variables = freeze(params)
        partition_optimizer = {
            "trainable": optimizer,
            "frozen": optax.set_to_zero()
        }

        def include(keywords, path):
            included = False
            for k in keywords:
                if k in path:
                    included = True
                    break
            return included
        param_partitions = freeze(traverse_util.path_aware_map(
            lambda path, v: "frozen" if include(frozen_keys, path) else "trainable", variables["params"]))
        optimizer = optax.multi_transform(
            partition_optimizer, param_partitions)

    elif config.shared_last3 is not None:
        assert config.model_style == "FRN-Swish"
        assert config.model_depth == 32
        params = variables.unfreeze()
        shared_ckpt = checkpoints.restore_checkpoint(
            ckpt_dir=config.shared_last3,
            target=None
        )
        for i in range(28, 34):
            for arc in ["Conv", "FilterResponseNorm"]:
                key = f"{arc}_{i}"
                frozen_keys.append(key)
        frozen_keys.append("Dense_0")
        for key in frozen_keys:
            p = shared_ckpt["model"]["params"][key]
            params["params"][key] = p
        variables = freeze(params)
        # freeze head
        partition_optimizer = {"trainable": optimizer,
                               "frozen": optax.set_to_zero()}

        def include(keywords, path):
            included = False
            for k in keywords:
                if k in path:
                    included = True
                    break
            return included
        param_partitions = freeze(traverse_util.path_aware_map(
            lambda path, v: "frozen" if include(frozen_keys, path) else "trainable", variables["params"]))
        optimizer = optax.multi_transform(
            partition_optimizer, param_partitions)

    elif config.shared_head:
        # load trained head
        params = variables.unfreeze()
        shared_ckpt = checkpoints.restore_checkpoint(
            ckpt_dir=config.shared_head,
            target=None
        )
        saved = shared_ckpt["model"]["params"].get("Dense_0")
        if saved is None:
            saved = shared_ckpt["model"]["params"]["head"]
            frozen_keys.append("head")
        else:
            frozen_keys.append("Dense_0")
        params["params"]["Dense_0"] = saved
        variables = freeze(params)
        # freeze head
        partition_optimizer = {"trainable": optimizer,
                               "frozen": optax.set_to_zero()}
        param_partitions = freeze(traverse_util.path_aware_map(
            lambda path, v: "frozen" if "Dense_0" in path else "trainable", variables["params"]))
        optimizer = optax.multi_transform(
            partition_optimizer, param_partitions)
    del shared_ckpt
    del params

    # build train state
    if not config.bezier:
        state = TrainState.create(
            apply_fn=model.apply,
            params=variables['params'],
            tx=optimizer,
            image_stats=variables.get('image_stats'),
            batch_stats=variables.get('batch_stats'),
            dynamic_scale=dynamic_scale)
    else:
        _, state_rng = jax.random.split(rng)
        state = TrainStateRNG.create(
            apply_fn=model.apply,
            params=variables['params'],
            tx=optimizer,
            image_stats=variables.get('image_stats'),
            batch_stats=variables.get('batch_stats'),
            rng=state_rng,
            dynamic_scale=dynamic_scale)

    if config.bezier:
        sgd_state = get_sgd_state(config, dataloaders, model, variables)
        ckpt = dict(model=sgd_state, config=dict(), best_acc=jnp.empty(()))
        ckpt = checkpoints.restore_checkpoint(
            ckpt_dir=config.theta0, target=ckpt
        )
        theta0 = ckpt["model"].params
        ckpt = checkpoints.restore_checkpoint(
            ckpt_dir=config.theta1, target=ckpt
        )
        theta1 = ckpt["model"].params

        @jax.jit
        def theta_be(theta, r):
            return jax.tree_util.tree_map(
                lambda w0, w_be, w1: (1-r)*(1-r)*w0+2*r*(1-r)*w_be+r*r*w1,
                theta0,
                theta,
                theta1
            )

    if config.ens_dist:
        sgd_state = get_sgd_state(config, dataloaders, model, variables)
        ckpt = dict(model=sgd_state, config=dict(), best_acc=jnp.empty(()))
        ckpt = checkpoints.restore_checkpoint(
            ckpt_dir=config.teach0, target=ckpt
        )
        teacher0 = ckpt["model"].params
        ckpt = checkpoints.restore_checkpoint(
            ckpt_dir=config.teach1, target=ckpt
        )
        teacher1 = ckpt["model"].params

    # ---------------------------------------------------------------------- #
    # Optimization
    # ---------------------------------------------------------------------- #
    def step_trn(state, batch, config, scheduler):
        if config.bezier:
            _, be_rng = jax.random.split(state.rng)
            r = jax.random.uniform(be_rng, ())

        def pred(params, logits=False):
            params_dict = dict(params=params)
            mutable = ["intermediates"]
            if state.image_stats is not None:
                params_dict["image_stats"] = state.image_stats
            if state.batch_stats is not None:
                params_dict["batch_stats"] = state.batch_stats
                mutable.append("batch_stats")

            _, new_model_state = state.apply_fn(
                params_dict, batch['images'],
                rngs=None,
                mutable=mutable,
                use_running_average=False)
            if logits:
                return new_model_state["intermediates"]["cls.logit"][0]
            return new_model_state

        def loss_fn(params):
            if config.bezier:
                params = theta_be(params, r)

            new_model_state = pred(params)
            # compute loss
            # [B, K,]
            logits = new_model_state['intermediates']['cls.logit'][0]
            target = common_utils.onehot(
                batch['labels'], num_classes=logits.shape[-1])  # [B, K,]
            if config.label_smooth > 0:
                alpha = config.label_smooth
                n_cls = logits.shape[-1]
                target = target*(1-alpha) + alpha/n_cls
            predictions = jax.nn.log_softmax(logits, axis=-1)
            loss = -jnp.sum(target * predictions, axis=-1)      # [B,]
            loss = jnp.sum(
                jnp.where(batch['marker'], loss, jnp.zeros_like(loss))
            ) / jnp.sum(batch['marker'])
            if config.ens_dist == "":
                pass
            elif config.ens_dist == "naive":
                logits0 = pred(teacher0, logits=True)
                logits1 = pred(teacher1, logits=True)
                pred0 = jax.nn.log_softmax(logits0, axis=-1)
                pred1 = jax.nn.log_softmax(logits1, axis=-1)
                teacher_pred = jnp.logaddexp(pred0, pred1) - np.log(2)
                probs = jnp.exp(predictions)
                kd_loss = -2*jnp.sum(probs*teacher_pred, axis=-1)
                kd_loss = jnp.sum(
                    jnp.where(batch["marker"], kd_loss, 0))/jnp.sum(batch["marker"])
                a = config.dist_alpha
                loss = (1-a)*loss + a*kd_loss
            elif config.ens_dist == "mean":
                logits0 = pred(teacher0, logits=True)
                logits1 = pred(teacher1, logits=True)
                tau = config.dist_temp
                pred0 = jax.nn.log_softmax(logits0/tau, axis=-1)
                pred1 = jax.nn.log_softmax(logits1/tau, axis=-1)
                teacher_probs0 = jnp.exp(pred0)
                teacher_probs1 = jnp.exp(pred1)
                predictions = jax.nn.log_softmax(logits/tau, axis=-1)
                kd_loss0 = -jnp.sum(teacher_probs0*predictions, axis=-1)
                kd_loss1 = -jnp.sum(teacher_probs1*predictions, axis=-1)
                kd_loss = 0.5*(kd_loss0+kd_loss1)
                kd_loss = tau**2*jnp.sum(
                    jnp.where(batch["marker"], kd_loss, 0))/jnp.sum(batch["marker"])
                a = config.dist_alpha
                loss = (1-a)*loss + a*kd_loss
            elif config.ens_dist == "mse":
                logits0 = pred(teacher0, logits=True)
                logits1 = pred(teacher1, logits=True)
                mse0 = jnp.sum((logits-logits0)**2, axis=-1)
                mse1 = jnp.sum((logits-logits1)**2, axis=-1)
                kd_loss = 0.5*(mse0+mse1)
                kd_loss = jnp.sum(
                    jnp.where(batch["marker"], kd_loss, 0))/jnp.sum(batch["marker"])
                a = config.dist_alpha
                loss = (1-a)*loss + a*kd_loss
            elif config.ens_dist == "enslogit":
                logits0 = pred(teacher0, logits=True)
                logits1 = pred(teacher1, logits=True)
                ens_logits = get_ens_logits([logits0, logits1], logitmean=0)
                tau = config.dist_temp
                ens_pred = jnp.exp(jax.nn.log_softmax(ens_logits/tau, axis=-1))
                predictions = jax.nn.log_softmax(logits/tau, axis=-1)
                kd_loss = -jnp.sum(ens_pred*predictions, axis=-1)
                kd_loss = tau**2*jnp.sum(
                    jnp.where(batch["marker"], kd_loss, 0))/jnp.sum(batch["marker"])
                a = config.dist_alpha
                loss = (1-a)*loss + a*kd_loss

            # accuracy
            acc = evaluate_acc(
                predictions, batch['labels'], log_input=True, reduction='none')          # [B,]
            nll = evaluate_nll(
                predictions, batch['labels'], log_input=True, reduction='none')          # [B,]

            # refine and return metrics
            acc = jnp.sum(jnp.where(batch['marker'], acc, jnp.zeros_like(acc)))
            nll = jnp.sum(jnp.where(batch['marker'], nll, jnp.zeros_like(nll)))
            cnt = jnp.sum(batch['marker'])
            # log metrics
            metrics = OrderedDict(
                {'loss': loss, "acc": acc/cnt, "nll": nll/cnt})
            return loss, (metrics, new_model_state)

        # compute losses and gradients
        dynamic_scale = state.dynamic_scale
        if dynamic_scale:
            dynamic_scale, is_fin, aux, grads = dynamic_scale.value_and_grad(
                loss_fn, has_aux=True, axis_name='batch')(state.params)
        else:
            aux, grads = jax.value_and_grad(
                loss_fn, has_aux=True)(state.params)
            grads = jax.lax.pmean(grads, axis_name='batch')

        # weight decay regularization in PyTorch-style
        if config.optim == "sgd":
            grads = jax.tree_util.tree_map(
                lambda g, p: g + config.optim_weight_decay * p, grads, state.params)

        # get auxiliaries
        metrics, new_model_state = aux[1]
        metrics = jax.lax.pmean(metrics, axis_name='batch')
        metrics['lr'] = scheduler(state.step)

        # update train state
        if new_model_state.get("batch_stats") is not None:
            new_state = state.apply_gradients(
                grads=grads, batch_stats=new_model_state['batch_stats'])
        else:
            new_state = state.apply_gradients(grads=grads)

        if dynamic_scale:
            new_state = new_state.replace(
                opt_state=jax.tree_util.tree_map(
                    partial(jnp.where, is_fin), new_state.opt_state, state.opt_state),
                params=jax.tree_util.tree_map(
                    partial(jnp.where, is_fin), new_state.params, state.params),
                dynamic_scale=dynamic_scale)
            metrics['dynamic_scale'] = dynamic_scale.scale

        return new_state, metrics

    def step_val(state, batch):
        params = state.params
        if config.bezier:
            params = theta_be(params, 0.5)
        params_dict = dict(params=params)
        if state.image_stats is not None:
            params_dict["image_stats"] = state.image_stats
        if state.batch_stats is not None:
            params_dict["batch_stats"] = state.batch_stats

        begin = time.time()
        _, new_model_state = state.apply_fn(
            params_dict, batch['images'],
            rngs=None,
            mutable='intermediates',
            use_running_average=True)
        sec = time.time() - begin

        # compute metrics
        logits = new_model_state['intermediates']['cls.logit'][0]
        predictions = jax.nn.log_softmax(
            logits, axis=-1)  # [B, K,]
        target = common_utils.onehot(
            batch['labels'], num_classes=logits.shape[-1])  # [B, K,]
        loss = -jnp.sum(target * predictions, axis=-1)      # [B,]
        acc = evaluate_acc(
            predictions, batch['labels'], log_input=True, reduction='none')          # [B,]
        nll = evaluate_nll(
            predictions, batch['labels'], log_input=True, reduction='none')          # [B,]

        # refine and return metrics
        loss = jnp.sum(jnp.where(batch['marker'], loss, jnp.zeros_like(loss)))
        acc = jnp.sum(jnp.where(batch['marker'], acc, jnp.zeros_like(acc)))
        nll = jnp.sum(jnp.where(batch['marker'], nll, jnp.zeros_like(nll)))
        cnt = jnp.sum(batch['marker'])

        metrics = OrderedDict(
            {"loss": loss, 'acc': acc, 'nll': nll, 'cnt': cnt, "sec": sec*cnt})
        metrics = jax.lax.psum(metrics, axis_name='batch')
        return metrics

    def measure_wallclock(state, batch):
        params = state.params
        if config.bezier:
            params = theta_be(params, 0.5)
        params_dict = dict(params=params)
        if state.image_stats is not None:
            params_dict["image_stats"] = state.image_stats
        if state.batch_stats is not None:
            params_dict["batch_stats"] = state.batch_stats

        def f():
            _, new_model_state = state.apply_fn(
                params_dict, batch['images'],
                rngs=None,
                mutable='intermediates',
                use_running_average=True)
            logits = new_model_state['intermediates']['cls.logit'][0]
            predictions = jax.nn.log_softmax(
                logits, axis=-1)  # [B, K,]
            # jax.block_until_ready(predictions)
            return predictions

        f = jax.jit(f)
        f()
        begin = time.time()
        f()
        sec = time.time() - begin
        return OrderedDict({"sec": sec})

    cross_replica_mean = jax.pmap(lambda x: jax.lax.pmean(x, 'x'), 'x')
    p_step_trn = jax.pmap(partial(step_trn, config=config,
                          scheduler=scheduler), axis_name='batch')
    p_step_val = jax.pmap(step_val,
                          axis_name='batch')
    state = jax_utils.replicate(state)
    if config.bezier:
        best_acc = float('inf')
    # elif config.ens_dist:
    #     best_acc = float("inf")
    else:
        best_acc = 0.
    test_acc = 0.0
    test_nll = float('inf')

    wandb.init(
        project="dsb-bnn-sgd",
        config=vars(config),
        mode="disabled" if config.nowandb else "online"
    )
    wandb.define_metric("val/loss", summary="min")
    wandb.define_metric("val/nll", summary="min")
    wandb.define_metric("val/acc", summary="max")
    wandb.run.summary["params"] = sum(
        x.size for x in jax.tree_util.tree_leaves(variables["params"]))
    # params_flatten = flax.traverse_util.flatten_dict(variables["params"])
    # for k, v in params_flatten.items():
    #     print(k, v.shape)
    wl = WandbLogger()

    for epoch_idx, _ in enumerate(tqdm(range(config.optim_ne)), start=1):
        rng, data_rng = jax.random.split(rng)

        # ---------------------------------------------------------------------- #
        # Train
        # ---------------------------------------------------------------------- #
        trn_metric = []
        trn_loader = dataloaders['dataloader'](rng=data_rng)
        trn_loader = jax_utils.prefetch_to_device(trn_loader, size=2)
        if config.shared_head or config.shared_last3:
            trainable1 = state.params["Conv_0"]
            frozen1 = state.params[frozen_keys[0]]
        for batch_idx, batch in enumerate(trn_loader, start=1):
            batch_rng = jax.random.fold_in(rng, batch_idx)
            state, metrics = p_step_trn(state, batch)
            if config.bezier:
                state = state.replace(rng=jax_utils.replicate(batch_rng))
            trn_metric.append(metrics)
        if config.shared_head or config.shared_last3:
            trainable2 = state.params["Conv_0"]
            frozen2 = state.params[frozen_keys[0]]
            assert jnp.any(trainable1["kernel"] != trainable2["kernel"])
            assert jnp.all(frozen1["kernel"] == frozen2["kernel"])
        trn_metric = common_utils.get_metrics(trn_metric)
        trn_summarized = {f'trn/{k}': v for k,
                          v in jax.tree_util.tree_map(lambda e: e.mean(), trn_metric).items()}
        wl.log(trn_summarized)

        if state.batch_stats is not None:
            # synchronize batch normalization statistics
            state = state.replace(
                batch_stats=cross_replica_mean(state.batch_stats))

        # ---------------------------------------------------------------------- #
        # Valid
        # ---------------------------------------------------------------------- #
        val_metric = []
        val_loader = dataloaders['val_loader'](rng=None)
        val_loader = jax_utils.prefetch_to_device(val_loader, size=2)
        for batch_idx, batch in enumerate(val_loader, start=1):
            metrics = p_step_val(state, batch)
            val_metric.append(metrics)
        val_metric = common_utils.get_metrics(val_metric)
        val_summarized = {f'val/{k}': v for k,
                          v in jax.tree_util.tree_map(lambda e: e.sum(), val_metric).items()}
        val_summarized['val/loss'] /= val_summarized['val/cnt']
        val_summarized['val/acc'] /= val_summarized['val/cnt']
        val_summarized['val/nll'] /= val_summarized['val/cnt']
        val_summarized['val/sec'] /= val_summarized['val/cnt']
        del val_summarized['val/cnt']
        val_summarized.update(trn_summarized)
        wl.log(val_summarized)

        # ---------------------------------------------------------------------- #
        # Save
        # ---------------------------------------------------------------------- #
        if config.bezier:
            test_condition = best_acc > val_summarized["val/loss"]
        # elif config.ens_dist:
        #     test_condition = best_acc > val_summarized["val/loss"]
        else:
            test_condition = best_acc < val_summarized["val/acc"]
        if test_condition:
            tst_metric = []
            tst_loader = dataloaders['tst_loader'](rng=None)
            tst_loader = jax_utils.prefetch_to_device(tst_loader, size=2)
            for batch_idx, batch in enumerate(tst_loader, start=1):
                metrics = p_step_val(state, batch)
                # if best_acc == 0 and batch_idx == 1:
                #     sbatch = get_single_batch(batch)
                #     sstate = jax_utils.unreplicate(state)
                #     wallclock_metrics = measure_wallclock(sstate, sbatch)
                #     print("wall clock time", wallclock_metrics["sec"], "sec")
                tst_metric.append(metrics)
            tst_metric = common_utils.get_metrics(tst_metric)
            tst_summarized = {
                f'tst/{k}': v for k, v in jax.tree_util.tree_map(lambda e: e.sum(), tst_metric).items()}
            tst_summarized['tst/loss'] /= tst_summarized['tst/cnt']
            tst_summarized['tst/acc'] /= tst_summarized['tst/cnt']
            tst_summarized['tst/nll'] /= tst_summarized['tst/cnt']
            tst_summarized['tst/sec'] /= tst_summarized['tst/cnt']
            del tst_summarized["tst/cnt"]
            wl.log(tst_summarized)
            if config.bezier:
                best_acc = val_summarized["val/loss"]
            # elif config.ens_dist:
            #     best_acc = val_summarized["val/loss"]
            else:
                best_acc = val_summarized["val/acc"]

            if config.save:
                save_state = jax_utils.unreplicate(state)
                if config.bezier:
                    save_state = save_state.replace(
                        params=theta_be(save_state.params, 0.5))
                ckpt = dict(model=save_state, config=vars(
                    config), best_acc=best_acc)
                orbax_checkpointer = orbax.checkpoint.PyTreeCheckpointer()
                checkpoints.save_checkpoint(ckpt_dir=config.save,
                                            target=ckpt,
                                            step=epoch_idx,
                                            overwrite=True,
                                            orbax_checkpointer=orbax_checkpointer)
        wl.flush()

        # wait until computations are done
        jax.random.normal(jax.random.PRNGKey(0), ()).block_until_ready()
        if jnp.isnan(trn_summarized['trn/loss']):
            print("loss has NaN")
            break

    wandb.finish()


def main():

    TIME_STAMP = datetime.datetime.now().strftime('%Y%m%d%H%M%S')

    parser = defaults.default_argument_parser()

    parser.add_argument("--config", default=None, type=str)
    args, argv = parser.parse_known_args(sys.argv[1:])
    config_f = args.config
    if config_f is not None:
        import yaml
        with open(config_f, 'r') as f:
            arg_defaults = yaml.safe_load(f)

    parser.add_argument("--model_planes", default=16, type=int)
    parser.add_argument("--model_blocks", default=None, type=str)
    parser.add_argument('--optim_ne', default=300, type=int,
                        help='the number of training epochs (default: 200)')
    parser.add_argument('--optim_lr', default=0.005, type=float,
                        help='base learning rate (default: 0.1)')
    parser.add_argument('--optim_momentum', default=0.9, type=float,
                        help='momentum coefficient (default: 0.9)')
    parser.add_argument('--optim_weight_decay', default=0.001, type=float,
                        help='weight decay coefficient (default: 0.0001)')

    parser.add_argument('--save', default=None, type=str,
                        help='save the *.log and *.ckpt files if specified (default: False)')
    parser.add_argument('--seed', default=2023, type=int,
                        help='random seed for training (default: None)')
    parser.add_argument('--precision', default='fp32', type=str,
                        choices=['fp16', 'fp32'])
    parser.add_argument("--optim", default="sgd", type=str,
                        choices=["sgd", "adam"])
    parser.add_argument("--nowandb", action="store_true")
    parser.add_argument("--shared_head", default="", type=str)
    parser.add_argument("--shared_last3", default=None, type=str)
    parser.add_argument("--label_smooth", default=0, type=float)
    parser.add_argument("--shared_checkpoint", default=None, type=str)
    parser.add_argument("--shared_level", default=None, type=str)
    # ---------------------------------------------------------------------
    # train bezier curve
    # ---------------------------------------------------------------------
    parser.add_argument("--bezier", action="store_true")
    parser.add_argument("--theta0", default="", type=str)
    parser.add_argument("--theta1", default="", type=str)
    # ---------------------------------------------------------------------
    # Ensemble distillation
    # ---------------------------------------------------------------------
    parser.add_argument("--ens_dist", default="", type=str)
    parser.add_argument("--teach0", default="", type=str)
    parser.add_argument("--teach1", default="", type=str)
    parser.add_argument("--dist_alpha", default=0.1, type=float)
    parser.add_argument("--dist_temp", default=4, type=float)

    if args.config is not None:
        parser.set_defaults(**arg_defaults)

    args = parser.parse_args()

    if args.seed < 0:
        args.seed = (
            os.getpid()
            + int(datetime.datetime.now().strftime('%S%f'))
            + int.from_bytes(os.urandom(2), 'big')
        )

    if args.save is not None:
        args.save = os.path.abspath(args.save)
        if os.path.exists(args.save):
            raise AssertionError(f'already existing args.save = {args.save}')
        os.makedirs(args.save, exist_ok=True)

    print_fn = partial(print, flush=True)
    if args.save:
        def print_fn(s):
            with open(os.path.join(args.save, f'{TIME_STAMP}.log'), 'a') as fp:
                fp.write(s + '\n')
            print(s, flush=True)

    log_str = tabulate([
        ('sys.platform', sys.platform),
        ('Python', sys.version.replace('\n', '')),
        ('JAX', jax.__version__ + ' @' + os.path.dirname(jax.__file__)),
        ('jaxlib', jaxlib.__version__ + ' @' + os.path.dirname(jaxlib.__file__)),
        ('Flax', flax.__version__ + ' @' + os.path.dirname(flax.__file__)),
        ('Optax', optax.__version__ + ' @' + os.path.dirname(optax.__file__)),
    ]) + '\n'
    log_str = f'Environments:\n{log_str}'
    log_str = datetime.datetime.now().strftime(
        '[%Y-%m-%d %H:%M:%S] ') + log_str
    print_fn(log_str)

    log_str = ''
    max_k_len = max(map(len, vars(args).keys()))
    for k, v in vars(args).items():
        log_str += f'- args.{k.ljust(max_k_len)} : {v}\n'
    log_str = f'Command line arguments:\n{log_str}'
    log_str = datetime.datetime.now().strftime(
        '[%Y-%m-%d %H:%M:%S] ') + log_str
    print_fn(log_str)

    if jax.local_device_count() > 1:
        log_str = f'Multiple local devices are detected:\n{jax.local_devices()}\n'
        log_str = datetime.datetime.now().strftime(
            '[%Y-%m-%d %H:%M:%S] ') + log_str
        print_fn(log_str)

    launch(args, print_fn)


if __name__ == '__main__':
    main()<|MERGE_RESOLUTION|>--- conflicted
+++ resolved
@@ -56,8 +56,11 @@
             dtype=model_dtype,
             pixel_mean=defaults.PIXEL_MEAN,
             pixel_std=defaults.PIXEL_STD,
-<<<<<<< HEAD
-            num_classes=dataloaders['num_classes'])
+            num_classes=dataloaders['num_classes'],
+            num_planes=config.model_planes,
+            num_blocks=((int(b) for b in config.model_blocks.split(
+                ",")) if config.model_blocks is not None else None)
+        )
         _base = partial(
             FlaxResNetBase,
             depth=config.model_depth,
@@ -67,14 +70,7 @@
             pixel_std=defaults.PIXEL_STD,
             num_classes=dataloaders['num_classes'],
             out=config.shared_level)
-=======
-            num_classes=dataloaders['num_classes'],
-            num_planes=config.model_planes,
-            num_blocks=((int(b) for b in config.model_blocks.split(
-                ",")) if config.model_blocks is not None else None)
-        )
-
->>>>>>> dcfa7cba
+
     if config.model_style == 'BN-ReLU':
         model = _ResNet()
         base = _base()
